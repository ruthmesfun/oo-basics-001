--- conflicted
+++ resolved
@@ -1,36 +1,35 @@
-<<<<<<< HEAD
-# Code Along: Object Orientation Basics
-=======
-
->>>>>>> 3db5567a
-
-
-This lab will walk you, step by step, through the basics of programming a simple `Book` class. Once you've completed the tutorial, you should know enough to complete a similar object oriented problem on your own.
-
-## Objectives
-
-1. Use TDD (test-driven-development) to build a program. Gain practice reading and understanding test output and test files and use tests to guide you to build out the functionality of a program.
-2. Practice building classes and instance and class methods. 
-3. Review and implement the basic concepts of object orientation that we've covered so far. 
+
+
+# Object Orientation Basics
+
+## Description
+
+This lab will walk you, step by step, through the basics of programming a simple
+`Book` class. Once you've completed the tutorial, you should know enough to complete
+a similar object oriented problem on your own.
 
 ## Instructions
 
 1. Read through the tutorial, following along as you go.
 2. Once you've finished, make the tests in `spec/02_shoe_spec.rb` pass. Run only those tests by typing `learn spec/02_shoe_spec.rb` on your command line.
-<<<<<<< HEAD
-
-=======
->>>>>>> 3db5567a
-
-## Code Along Exercise
-
-Object oriented programming, or OOP, is an extremely useful programming paradigm in which we can organize our code according to how real-world objects might interact with one another. We can wrap properties/data and behavior up in classes, and then create instances, or individual "members", of those classes that can interact with one another.
-
-In this tutorial, our goal is to create a simple `Book` class. We'll want it to have properties like a title, an author, a page count, etc. We'd also like the class to somehow be able to keep track of all of the genres of all of the Books we create. Finally, we'll give our books the totally non-sensical ability to turn their own pages.
+
+## Tutorial
+
+Object oriented programming, or OOP, is an extremely useful programming paradigm in which
+we can organize our code according to how real-world objects might interact with one another.
+We can wrap properties/data and behavior up in classes, and then create instances,
+or individual "members", of those classes that can interact with one another.
+
+In this tutorial, our goal is to create a simple `Book` class. We'll want it to have properties
+like a title, an author, a page count, etc. We'd also like the class to somehow be able to
+keep track of all of the genres of all of the Books we create. Finally, we'll give our
+books the total non-sensical ability to turn their own pages.
 
 ### Set Up
 
-The project directory structure is pretty much set up for us already. We have a `spec` folder that contains our tests, and we have a `book.rb` file in the root of the project that we'll actually be coding in.
+The project directory structure is pretty much set up for us already. We have a `spec`
+folder that contains our tests, and we have a `book.rb` file in the root of the project
+that we'll actually be coding in.
 
 Whenever the tutorial says to 'run the specs', you should type the following into your
 command line:
@@ -45,7 +44,8 @@
 
 ### Running the Tests
 
-Let's run the tests for the first time, and see what our first failure is. The output in your terminal should be something similar to:
+Let's run the tests for the first time, and see what our first failure is. The output in your
+terminal should be something similar to:
 
 ```bash
 Failures:
@@ -58,13 +58,13 @@
      # ./spec/01_book_spec.rb:6:in `block (3 levels) in <top (required)>'
 ```
 
-This looks kind of crazy, but the phrase `uninitialized constant Book` holds the answer: we need to define our Book class!
-
-**Top Tip:** You can run your tests, up until the first failure, using the `learn --fail-fast` command. This delivers some testing output in more manageable chunks. 
+This looks kind of crazy, but the phrase `uninitialized constant Book` holds the answer:
+we need to define our Book class!
 
 ### Defining the Book Class
 
-To create a new class in Ruby, we use the `class` keyword, followed by the name of a class starting with a capital letter. Let's define an empty `Book` class in `book.rb`:
+To create a new class in Ruby, we use the `class` keyword, followed by the name of a class
+starting with a capital letter. Let's define an empty `Book` class in `book.rb`:
 
 ```ruby
 # book.rb
@@ -86,21 +86,27 @@
      # ./spec/01_book_spec.rb:6:in `block (3 levels) in <top (required)>'
 ```
 
-Hmm...an argument error? That's weird. In the test it looks like we're trying to initialize a new book (create a new book) using the following line of code:
+Hmm...an argument error? That's weird. In the test it looks like we're trying to initialize
+a new book (create a new book) using the following line of code:
 
 ```ruby
 Book.new("And Then There Were None")
 ```
 
-Now, I have no clue what "And Then There Were None" is in the context of our Book class, but what this is telling us is that somehow our Book needs to accept an argument on initialization.
-
-I'm going to go out on a limb and guess that "And Then There Were None" is a title, so let's agree to call that argument `title`.
+Now, I have no clue what "And Then There Were None" is in the context of our Book class,
+but what this is telling us is that somehow our Book needs to accept an argument on initialization.
+
+I'm going to go out on a limb and guess that "And Then There Were None" is a title, so let's
+agree to call that argument `title`.
 
 How exactly do we pass an argument in on initialization, though? Enter the `initialize` method!
 
 ### Initialize
 
-The `initialize` method is what is known as a "hook" or a "callback". In other words, it is a method that gets triggered automatically when something else happens. In the case of `initialize`, it gets triggered when we call `.new` on a class. It also happens to be the method that we can pass arguments to when initializing a new instance of a class.
+The `initialize` method is what is known as a "hook" or a "callback". In other words, it
+is a method that gets triggered automatically when something else happens. In the case
+of `initialize`, it gets triggered when we call `.new` on a class. It also happens
+to be the method that we can pass arguments to when initializing a new instance of a class.
 
 Let's add an initialize method to our book class, like this:
 
@@ -115,7 +121,9 @@
 end
 ```
 
-We'll figure out what we need to do with `title` in just a minute.
+We'll figure out what we need to do with `title` in just a minute, but for know, all
+we should remember is that the `initialize` method is a place that we'll probably
+be doing some setup in. Cool?
 
 Let's run those tests again:
 
@@ -131,7 +139,8 @@
 
 ### Giving a Book a Title
 
-It looks like we don't have a method `title` for our book. We know how to fix this error. Let's write a `title` method in our `Book` class:
+It looks like we don't have a method `title` for our book. We know how to fix this error...
+we're just writing Ruby, after all. Let's write a `title` method in our `Book` class:
 
 ```ruby
 # book.rb
@@ -160,17 +169,25 @@
      # ./spec/01_book_spec.rb:14:in `block (3 levels) in <top (required)>'
 ```
 
-So, it seems like, if I'm reading the test correctly, we are initializing a book with "And Then There Were None" as an argument, and then, when we call `title` on that book, it *should* return "And Then There Were None".
-
-This means that somewhere between calling `.new` and `.title`, our book is somehow getting assigned a title. Where *must* that be happening, then?
-
-In the `initialize` method! 
+So, it seems like, if I'm reading the test correctly, we are initializing a book with
+"And Then There Were None" as an argument, and then magically, when we call `title` on that
+book, it should return "And Then There Were None".
+
+This means that somewhere between calling `.new` and `.title`, our book is somehow
+getting assigned a title. Where *must* that be happening, then?
+
+In the `initialize` method! It really can't happen anywhere else.
 
 ### Instance Variables
 
-This is where instance variables come into play. Instance variables are preceeded with an "@" symbol, and are in scope within an instance of a class. This means that any method within an instance has access to any instance variable. This is awesome, because within our instances, we don't need to worry about passing variables around and sneaking them into methods via arguments.
-
-You can also think of instance variables as properties of any particular instance of a class. Our book seems to have a `title` property, so let's create a `@title` instance variable for it! We'll do that in the initialize method.
+This is where instance variables come into play. Instance variables are preceeded
+with an "@" symbol, and are in scope within an instance of a class. This means that
+any method within an instance has access to any instance variable. This is awesome, because
+within our instances, we don't need to worry about passing variables around. Sweet, huh?
+
+You can also, sort of, think of instance variables as properties of any particular
+instance of a class. Our book seems to have a `title` property, so let's create
+a `@title` instance variable for it! We'll do that in the initialize method.
 
 ```ruby
 # book.rb
@@ -202,9 +219,14 @@
 
 Hmm...that looks awfully familiar. It seems like our `title` method is still returning `nil`.
 
-But, wait. Didn't we just set an instance variable, or property, in our initialize method?
-
-We did define the method, but we didn't fill out that method definition with any attributes or behaviors. Our aim is to be able to call `.title` on any instance of the Book class and return the title of that book. So, let's make our `.title` method return the title of a book, which we stored in the instance variable `@title` upon initialization. 
+But, wait. Didn't we just set an instance variable, or property, in our initialize
+method?
+
+We so did, but we also forgot to, you know, use it in any way. If when we call `.title` on
+a Book instance, we're interested in its title property, maybe we should just return
+that property, or instance variable, in that method?
+
+Let's do that (the difference is in the `title` method):
 
 ```ruby
 # book.rb
@@ -238,15 +260,26 @@
 
 That's a weird looking "undefined method" error. It says we have no `author=` method.
 
-Let's step back for a second. That `title` method we wrote before is what is called a "getter". We call it this because it "gets" an instance variable for us. But what happens if we want to, say, *set* an attribute (i.e. instance variable)? This is where
+What? That's gotta be a mistake, right? Nope.
+
+Let's step back for a second. That `title` method we wrote before is what is called
+a "getter". We call it this because, well, it "gets" a property for us. But what
+happens if we want to, say, *set* a property, or an instance variable? This is where
 "setters" come into play.
 
-Setters are methods that allow us to set instance variables. They are named like this: `attribute=`. This is because Ruby gives us a nice bit of syntactic sugar that allows us to use these methods like:
-
-```ruby
-instance.attribute = "something"
-```
-So if we want to give our books an author, they need to also have a setter method for author. Let's add one to our class. And, since we know all about instance variables, let's go ahead and set an instance variable, `@author` within that method:
+Setters are methods that allow us to set instance variables. It seems weird, but they
+all are named like this: `property=`. This is because Ruby gives us a nice bit of
+syntactic sugar that allows us to use these methods like:
+
+```ruby
+instance.property = "something"
+```
+
+Cool, huh?
+
+So if we want to give our books an author, they need to also have a setter method for
+author. Let's add one to our class. And, since we know all about instance variables,
+let's go ahead and set an instance variable, `@author` within that method:
 
 ```ruby
 # book.rb
@@ -280,9 +313,12 @@
      # ./spec/01_book_spec.rb:19:in `block (3 levels) in <top (required)>'
 ```
 
-### Setters and Getters Usually Come in Pairs
-
-Now it looks like we're missing an `author` method. Just like with `title`, if we want to access a property of our book, we need a getter for that property. For this reason, getters and setters tend to come in pairs. This is not a hard and fast rule, but for our purposes now, it's a general rule of thumb we can live by.
+### Setters and Getters Usually (well, sometimes, mostly, kinda) Come in Pairs
+
+Now it looks like we're missing an `author` method. Just like with `title`, if we want
+to access a property of our book, we need a getter for that property. For this reason,
+getters and setters tend to come in pairs. This is definitely not a hard and fast rule,
+but for our purposes now, it's a general rule of thumb we can live by.
 
 Let's go ahead and add the "getter" for `author` to our book:
 
@@ -322,7 +358,8 @@
      # ./spec/01_book_spec.rb:23:in `block (3 levels) in <top (required)>'
 ```
 
-We know how to fix this! It looks like our model (another popular way of referring to a class) needs a setter (and probably a getter) for `page_count`. Let's add both of those now:
+Hey, look! We know how to fix this! It looks like our model (class) needs a setter
+(and probably a getter) for `page_count`. Let's add both of those now:
 
 ```ruby
 # book.rb
@@ -356,7 +393,8 @@
 end
 ```
 
-Another run of the specs gives us a very similar error for `genre=`. Let's also add a setter and a getter for that property:
+Another run of the specs gives us a very similar error for `genre=`. Let's also add
+a setter and a getter for that property:
 
 ```ruby
 # book.rb
@@ -410,11 +448,14 @@
 
 ### Giving Our Classes Behavior
 
-So, this is pretty silly. Books can't turn their own pages, but we'll use the missing `turn_page` method to demonstrate that we don't only give our classes properties.
-
-Like I said above, OOP (object oriented programming) gives us the opportunity to encapsulate both data *and* behavior within our classes. Here, we want to be able to make our books turn their pages.
-
-How do we give our books a behavior? Well, we give them methods that do stuff! So, let's give our book a `turn_page` method:
+So, this is pretty silly. Books can't turn their own pages, but we'll use the missing
+`turn_page` method to demonstrate that we don't only give our classes properties.
+
+Like I said above, OOP gives us the opportunity to encapsulate both data *and* behavior
+within our classes. Here, we want to be able to make our books turn their pages.
+
+How do we give our books a behavior? Well, we give them methods that do stuff! So,
+let's give our book a `turn_page` method:
 
 ```ruby
 # book.rb
@@ -526,190 +567,22 @@
 # => "Flipping the page...wow, you read fast!"
 ```
 
-<<<<<<< HEAD
-Let's run the tests again.
-
-### Class Constants
-
-When we run the tests, we get an error that looks something like this:
-
-```bash
-Failures:
-
-  1) Book GENRES keeps track of all genres
-     Failure/Error: expect(Book::GENRES).to include(genre)
-     NameError:
-       uninitialized constant Book::GENRES
-     # ./spec/01_book_spec.rb:49:in `block (4 levels) in <top (required)>'
-     # ./spec/01_book_spec.rb:48:in `each'
-     # ./spec/01_book_spec.rb:48:in `block (3 levels) in <top (required)>'
-```
-
-Ok, so this is new. This syntax, `Book::GENRES` tells us a couple of things. First,
-whenever we see `::`, it indicates **"name spacing"**. In other words, it tells us that
-the thing on the right side of the colons is a thing defined within the context, or
-name space, of the thing on the left side of the colons.
-
-In this case, this is telling us that there is a constant, `GENRES` (we know it's a constant because it's written in all caps) that is defined within our `Book` class.
-
-This is what is known as a **Class Constant**.
-
-Class Constants are available to all instances of a particular class. Whereas instance variables, i.e. title, author, etc., are individual to each instance of a class, class constants are shared among **all** instances. They all have access to the same data, and if that data should change for some reason, all instances will know about that change.
-
-Let's go ahead and define this constant. Since it's plural, I'm going to guess that it should be an array, so I'll start by defining it as an empty array:
-
-```ruby
-# book.rb
-
-class Book
-
-  GENRES = []
-
-  def initialize(title)
-    @title = title
-  end
-
-  def title
-    @title
-  end
-
-  def author=(author)
-    @author = author
-  end
-
-  def author
-    @author
-  end
-
-  def page_count=(num)
-    @page_count = num
-  end
-
-  def page_count
-    @page_count
-  end
-
-  def genre=(genre)
-    @genre = genre
-  end
-
-  def genre
-    @genre
-  end
-
-  def turn_page
-    puts "Flipping the page...wow, you read fast!"
-  end
-
-end
-```
-
-This next error, after running the specs again, may look unfamiliar to you:
-
-```bash
-Failures:
-
-  1) Book GENRES keeps track of all genres
-     Failure/Error: expect(Book::GENRES).to include(genre)
-       expected [] to include "Thriller"
-     # ./spec/01_book_spec.rb:49:in `block (4 levels) in <top (required)>'
-     # ./spec/01_book_spec.rb:48:in `each'
-     # ./spec/01_book_spec.rb:48:in `block (3 levels) in <top (required)>'
-```
-
-From reading this test output alone, we can't determine how or why our GENRES constant could contain the string "Thriller", so let's look at the specific test to figure out what's going on. From lines 41-52 in `spec/01_book_spec.rb`:
-
-```ruby
-describe 'GENRES' do
-  it 'keeps track of all genres' do
-    genres = ["Thriller", "Science Fiction", "Romance"]
-    genres.each_with_index do |genre, i|
-      book = Book.new("Book_#{i}")
-      book.genre = genre
-    end
-
-    genres.each do |genre|
-      expect(Book::GENRES).to include(genre)
-    end
-  end
-end
-```
-
-So, it looks like what's going on is this:
-
-1. The test is creating a bunch of books.
-2. The test is assigning each of those books a genre.
-3. The test is expecting our GENRES class constant to keep track of those genres.
-
-Ok, so let's think about this for a second. Where in that sequence of events can `GENRES` be updated? Well, it can't be in step one. None of the books starts out having a genre. Maybe it happens in step two, but I'm not sure.
-
-No, wait...it *has* to happen in step two. After the books are assigned their genres, nothing else happens before the test checks to see that `Book::GENRES` knows about those genres. What does this mean, then?
-
-It means that something else needs to happen in our `genre=` method. We need to
-somehow update our `GENRES` constant in that method. So, let's do that!
-
-```ruby
-# book.rb
-
-class Book
-
-  GENRES = []
-
-  def initialize(title)
-    @title = title
-  end
-
-  def title
-    @title
-  end
-
-  def author=(author)
-    @author = author
-  end
-
-  def author
-    @author
-  end
-
-  def page_count=(num)
-    @page_count = num
-  end
-
-  def page_count
-    @page_count
-  end
-
-  def genre=(genre)
-    @genre = genre
-    GENRES << genre
-  end
-
-  def genre
-    @genre
-  end
-
-  def turn_page
-    puts "Flipping the page...wow, you read fast!"
-  end
-
-end
-```
-
-=======
->>>>>>> 3db5567a
 Run the tests, and, boom! All the tests pass!
 
 ### Final Steps
 
-So, yay! We've passed the tests, but our simple class is looking kind of, umm, long, no?
-
-We seem to have a bunch of setters and getters that look really, really similar aside from their name. There's got to be a better way.
+So, yay! We've passed the tests, but our simple class is looking kind of, umm, long,
+no?
+
+We seem to have a bunch of setters and getters that look really, really similar aside
+from their name. There's got to be a better way.
 
 And there is!
 
 #### Attribute Accessors and Attribute Readers
 
-This is where Attribute Accessors and Attribute Readers come into play. (There are also Attribute Writers, but we don't need them for this tutorial.)
+This is where Attribute Accessors and Attribute Readers come into play. (There are also
+Attribute Writers, but we don't need them for this tutorial.)
 
 This is a really simplistic explanation, but here's what they do:
 
@@ -722,12 +595,8 @@
   * In other words, if we have an attribute accessor (`attr_accessor`) for `:name`, Ruby
   will create both `name` and `name=` methods for us.
 
-<<<<<<< HEAD
-We can really, really simplify our code now! Since neither the `author` nor `page_count` setters or getters do anything special, and just set properties, we can turn those into `attr_accessors`:
-=======
 We can really, really simplify our code now! Since the `author`, `page_count`, and `genre`
 setters or getters do not do anything special (they just set properties), we can turn those into `attr_accessors`:
->>>>>>> 3db5567a
 
 ```ruby
 # book.rb
@@ -750,13 +619,9 @@
 end
 ```
 
-<<<<<<< HEAD
-Our `title` and `genre` readers (or getters) are also super basic, so let's add an `attr_reader` for both of those. Remember, this will give us those getter methods for free!
-=======
 Our `title` reader (or getter) is also super basic, so let's add an
 `attr_reader` for it. Remember, this will give us a getter method
 for free!
->>>>>>> 3db5567a
 
 ```ruby
 # book.rb
@@ -776,24 +641,16 @@
 end
 ```
 
-<<<<<<< HEAD
-Look how much more manageable our class looks now! You may be tempted to turn `genre` into an `attr_accessor`, but keep in mind that the setters and getters that we get are super basic. For our purposes here, the `genre=` setter needs to do a bit more magic, so we still need to write that method by hand.
-
-=======
->>>>>>> 3db5567a
 ### Wrap Up
 
-And there you have it! We created a pretty simple Book class that has a bunch of properties, and even turns its own page! Now it's your turn to try some of this on your own.
-
-**Top-Tip:** The workflow we implemented here represents a good set of habits to adopt. Balance running and reading test output with diving into the test suite (in the `/spec` directory) to understand more clearly what you are being asked to do. 
-## Your Turn: Shoe Class
+And there you have it! We created a pretty simple Book class that has a bunch of
+properties, and even turns its own page! Now it's your turn to try some of this on your
+own.
+
+## Shoe Class
 
 Open `spec/02_shoe_spec.rb` and start making the tests pass. Write your code in `shoe.rb`.
 
 To run the specs, type `learn spec/02_shoe_spec.rb` on your command line.
 
-<<<<<<< HEAD
-Happy coding!
-=======
-Happy coding!
->>>>>>> 3db5567a
+Happy coding!